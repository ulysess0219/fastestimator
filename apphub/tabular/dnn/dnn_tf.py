--- conflicted
+++ resolved
@@ -63,16 +63,13 @@
         Accuracy(true_key="y", pred_key="y_pred"),
         BestModelSaver(model=model, save_dir=save_dir, metric="accuracy", save_best_mode="max")
     ]
-<<<<<<< HEAD
-    estimator = Estimator(pipeline=pipeline,
-                          network=network,
-                          epochs=epochs,
-                          log_steps=10,
-                          traces=traces,
-                          max_steps_per_epoch=max_steps_per_epoch)
-=======
-    estimator = fe.Estimator(pipeline=pipeline, network=network, epochs=20, log_steps=10, traces=traces)
->>>>>>> 1f45c294
+    estimator = fe.Estimator(pipeline=pipeline,
+                             network=network,
+                             epochs=epochs,
+                             log_steps=10,
+                             traces=traces,
+                             max_steps_per_epoch=max_steps_per_epoch)
+
     return estimator
 
 
