--- conflicted
+++ resolved
@@ -37,14 +37,10 @@
         model: A neural network instance to inspect.
 
     Returns:
-<<<<<<< HEAD
-        The learning rate of `model`. 
-=======
         The learning rate of `model`.
 
     Raises:
         ValueError: If `model` is an unacceptable data type.
->>>>>>> fb21e170
     """
     if isinstance(model, tf.keras.Model):
         if hasattr(model, 'current_optimizer'):
