# Copyright 2019 The FastEstimator Authors. All Rights Reserved.
#
# Licensed under the Apache License, Version 2.0 (the "License");
# you may not use this file except in compliance with the License.
# You may obtain a copy of the License at
#
#     http://www.apache.org/licenses/LICENSE-2.0
#
# Unless required by applicable law or agreed to in writing, software
# distributed under the License is distributed on an "AS IS" BASIS,
# WITHOUT WARRANTIES OR CONDITIONS OF ANY KIND, either express or implied.
# See the License for the specific language governing permissions and
# limitations under the License.
# ==============================================================================
from typing import TypeVar

import tensorflow as tf
import torch

from fastestimator.backend.reduce_mean import reduce_mean

Tensor = TypeVar('Tensor', tf.Tensor, torch.Tensor)


def binary_crossentropy(y_pred: Tensor, y_true: Tensor, from_logits: bool = False, average_loss: bool = True) -> Tensor:
<<<<<<< HEAD
    """Compute binary crossentropy. 
    
    This method is applicable when there are only two label classes (zero and one). There should be a single floating 
    point prediction per example. 
=======
    """Compute binary crossentropy.

    This method is applicable when there are only two label classes (zero and one). There should be a single floating
    point prediction per example.
>>>>>>> fb21e170

    This method can be used with TensorFlow tensors:
    ```python
    true = tf.constant([[1], [0], [1], [0]])
    pred = tf.constant([[0.9], [0.3], [0.8], [0.1]])
    b = fe.backend.binary_crossentropy(y_pred=pred, y_true=true)  # 0.197
    b = fe.backend.binary_crossentropy(y_pred=pred, y_true=true, average_loss=False)  # [0.105, 0.356, 0.223, 0.105]
    ```
<<<<<<< HEAD
    
=======

>>>>>>> fb21e170
    This method can be used with PyTorch tensors:
    ```python
    true = torch.tensor([[1], [0], [1], [0]])
    pred = torch.tensor([[0.9], [0.3], [0.8], [0.1]])
    b = fe.backend.binary_crossentropy(y_pred=pred, y_true=true)  # 0.197
    b = fe.backend.binary_crossentropy(y_pred=pred, y_true=true, average_loss=False)  # [0.105, 0.356, 0.223, 0.105]
    ```

    Args:
        y_pred: Prediction with a shape like (batch, ...). dtype: float32.
        y_true: Ground truth class labels with the same shape as `y_pred`. dtype: int or float32.
        from_logits: Whether y_pred is from logits. If True, a sigmoid will be applied to the prediction.
        average_loss: Whether to average the element-wise loss.

    Returns:
<<<<<<< HEAD
        The binary crossentropy between `y_pred` and `y_true`. A scalar if `average_loss` is True, else a tensor with 
        the same shape as `y_true`. 
=======
        The binary crossentropy between `y_pred` and `y_true`. A scalar if `average_loss` is True, else a tensor with
        the same shape as `y_true`.

    Raises:
        AssertionError: If `y_true` or `y_pred` are unacceptable data types.
>>>>>>> fb21e170
    """
    assert type(y_pred) is type(y_true), "y_pred and y_true must be same tensor type"
    assert isinstance(y_pred, (tf.Tensor, torch.Tensor)), "only support tf.Tensor or torch.Tensor as y_pred"
    assert isinstance(y_true, (tf.Tensor, torch.Tensor)), "only support tf.Tensor or torch.Tensor as y_true"
    if isinstance(y_pred, tf.Tensor):
        ce = tf.losses.binary_crossentropy(y_pred=y_pred,
                                           y_true=tf.reshape(y_true, y_pred.shape),
                                           from_logits=from_logits)
        ce = tf.reshape(ce, [ce.shape[0], -1])
        ce = tf.reduce_mean(ce, 1)
    else:
        y_true = y_true.to(torch.float)
        if from_logits:
            ce = torch.nn.BCEWithLogitsLoss(reduction="none")(input=y_pred, target=y_true.view(y_pred.size()))
        else:
            ce = torch.nn.BCELoss(reduction="none")(input=y_pred, target=y_true.view(y_pred.size()))
        ce = ce.view(ce.shape[0], -1)
        ce = torch.mean(ce, dim=1)

    if average_loss:
        ce = reduce_mean(ce)
    return ce<|MERGE_RESOLUTION|>--- conflicted
+++ resolved
@@ -23,17 +23,10 @@
 
 
 def binary_crossentropy(y_pred: Tensor, y_true: Tensor, from_logits: bool = False, average_loss: bool = True) -> Tensor:
-<<<<<<< HEAD
-    """Compute binary crossentropy. 
-    
-    This method is applicable when there are only two label classes (zero and one). There should be a single floating 
-    point prediction per example. 
-=======
     """Compute binary crossentropy.
 
     This method is applicable when there are only two label classes (zero and one). There should be a single floating
     point prediction per example.
->>>>>>> fb21e170
 
     This method can be used with TensorFlow tensors:
     ```python
@@ -42,11 +35,7 @@
     b = fe.backend.binary_crossentropy(y_pred=pred, y_true=true)  # 0.197
     b = fe.backend.binary_crossentropy(y_pred=pred, y_true=true, average_loss=False)  # [0.105, 0.356, 0.223, 0.105]
     ```
-<<<<<<< HEAD
-    
-=======
 
->>>>>>> fb21e170
     This method can be used with PyTorch tensors:
     ```python
     true = torch.tensor([[1], [0], [1], [0]])
@@ -62,16 +51,11 @@
         average_loss: Whether to average the element-wise loss.
 
     Returns:
-<<<<<<< HEAD
-        The binary crossentropy between `y_pred` and `y_true`. A scalar if `average_loss` is True, else a tensor with 
-        the same shape as `y_true`. 
-=======
         The binary crossentropy between `y_pred` and `y_true`. A scalar if `average_loss` is True, else a tensor with
         the same shape as `y_true`.
 
     Raises:
         AssertionError: If `y_true` or `y_pred` are unacceptable data types.
->>>>>>> fb21e170
     """
     assert type(y_pred) is type(y_true), "y_pred and y_true must be same tensor type"
     assert isinstance(y_pred, (tf.Tensor, torch.Tensor)), "only support tf.Tensor or torch.Tensor as y_pred"
